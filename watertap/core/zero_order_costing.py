###############################################################################
# WaterTAP Copyright (c) 2021, The Regents of the University of California,
# through Lawrence Berkeley National Laboratory, Oak Ridge National
# Laboratory, National Renewable Energy Laboratory, and National Energy
# Technology Laboratory (subject to receipt of any required approvals from
# the U.S. Dept. of Energy). All rights reserved.
#
# Please see the files COPYRIGHT.md and LICENSE.md for full copyright and license
# information, respectively. These files are also available online at the URL
# "https://github.com/watertap-org/watertap/"
#
###############################################################################
"""
General costing package for zero-order processes.
"""
import os
import yaml

import pyomo.environ as pyo
from pyomo.common.config import ConfigValue
from pyomo.util.calc_var_value import calculate_variable_from_constraint

from idaes.core import declare_process_block_class
from idaes.generic_models.costing.costing_base import (
    FlowsheetCostingBlockData, register_idaes_currency_units)

from watertap.core.zero_order_base import ZeroOrderBase
from watertap.unit_models.zero_order import (
<<<<<<< HEAD
    ChemicalAdditionZO, ChlorinationZO, OzoneZO, OzoneAOPZO, StorageTankZO, UVZO, UVAOPZO)
=======
    BrineConcentratorZO,
    ChemicalAdditionZO,
    ChlorinationZO,
    SedimentationZO,
    StorageTankZO)
>>>>>>> 99e1f906


global_params = ["plant_lifetime",
                 "utilization_factor",
                 "land_cost_percent_FCI",
                 "working_capital_percent_FCI",
                 "salaries_percent_FCI",
                 "benefit_percent_of_salary",
                 "maintenance_costs_percent_FCI",
                 "laboratory_fees_percent_FCI",
                 "insurance_and_taxes_percent_FCI",
                 "wacc",
                 "TPEC",
                 "TIC"]


@declare_process_block_class("ZeroOrderCosting")
class ZeroOrderCostingData(FlowsheetCostingBlockData):

    CONFIG = FlowsheetCostingBlockData.CONFIG()
    CONFIG.declare("case_study_definition", ConfigValue(
        default=None,
        doc="Path to YAML file defining global parameters for case study. If "
        "not provided, default values from the WaterTap database are used."))

    def build_global_params(self):
        """
        To minimize overhead, only create global parameters for now.

        Unit-specific parameters will be added as sub-Blocks on a case-by-case
        basis as a unit of that type is costed.
        """
        # Load case study definition from file
        cs_def = _load_case_study_definition(self)

        # Register currency and conversion rates
        if "currency_definitions" in cs_def:
            pyo.units.load_definitions_from_strings(
                cs_def["currency_definitions"])
        else:
            register_idaes_currency_units()

        # Set the base year for all costs
        self.base_currency = getattr(pyo.units, cs_def["base_currency"])
        # Set a base period for all operating costs
        self.base_period = getattr(pyo.units, cs_def["base_period"])

        # Define expected flows
        self.defined_flows = {}
        for f, v in cs_def["defined_flows"].items():
            self.defined_flows[f] = v["value"]*getattr(pyo.units, v["units"])

        # Costing factors
        self.plant_lifetime = pyo.Var(units=self.base_period,
                                      doc="Plant lifetime")
        self.utilization_factor = pyo.Var(
            units=pyo.units.dimensionless,
            doc='Plant capacity utilization [%]')

        self.land_cost_percent_FCI = pyo.Var(units=pyo.units.dimensionless,
                                             doc="Land cost as % FCI")
        self.working_capital_percent_FCI = pyo.Var(
            units=pyo.units.dimensionless,
            doc="Working capital as % FCI")
        self.salaries_percent_FCI = pyo.Var(
            units=1/self.base_period,
            doc="Salaries as % FCI")
        self.benefit_percent_of_salary = pyo.Var(
            units=pyo.units.dimensionless,
            doc="Benefits as % salaries")
        self.maintenance_costs_percent_FCI = pyo.Var(
            units=1/self.base_period,
            doc="Maintenance and contingency costs as % FCI")
        self.laboratory_fees_percent_FCI = pyo.Var(
            units=1/self.base_period,
            doc="Laboratory fees as % FCI")
        self.insurance_and_taxes_percent_FCI = pyo.Var(
            units=1/self.base_period,
            doc="Insurance and taxes as % FCI")

        self.wacc = pyo.Var(units=pyo.units.dimensionless,
                            doc='Weighted Average Cost of Capital (WACC)')
        self.capital_recovery_factor = pyo.Expression(
            expr=((self.wacc *
                   (1 + self.wacc)**(self.plant_lifetime/self.base_period)) /
                  (((1 + self.wacc)**(self.plant_lifetime/self.base_period)) -
                   1) / self.base_period))

        self.TPEC = pyo.Var(units=pyo.units.dimensionless,
                            doc='Total Purchased Equipment Cost (TPEC)')
        self.TIC = pyo.Var(units=pyo.units.dimensionless,
                           doc='Total Installed Cost (TIC)')

        # Fix all Vars from database
        for v in global_params:
            try:
                value = cs_def["global_parameters"][v]["value"]
                units = cs_def["global_parameters"][v]["units"]
                getattr(self, v).fix(value*getattr(pyo.units, units))
            except KeyError:
                raise KeyError(
                    f"Invalid case study definition file - no entry found "
                    f"for {v}, or entry lacks value and units.")

    def build_process_costs(self):
        """
        Calculating process wide costs.
        """
        # Other capital costs
        self.land_cost = pyo.Var(
            initialize=0,
            units=self.base_currency,
            doc="Land costs - based on aggregate captial costs")
        self.working_capital = pyo.Var(
            initialize=0,
            units=self.base_currency,
            doc="Working capital - based on aggregate captial costs")
        self.total_capital_cost = pyo.Var(
            initialize=0,
            units=self.base_currency,
            doc="Total capital cost of process")

        self.land_cost_constraint = pyo.Constraint(
            expr=self.land_cost ==
            self.aggregate_capital_cost*self.land_cost_percent_FCI)
        self.working_capital_constraint = pyo.Constraint(
            expr=self.working_capital ==
            self.aggregate_capital_cost*self.working_capital_percent_FCI)
        self.total_capital_cost_constraint = pyo.Constraint(
            expr=self.total_capital_cost ==
            self.aggregate_capital_cost+self.land_cost+self.working_capital)

        # Other fixed costs
        self.salary_cost = pyo.Var(
            initialize=0,
            units=self.base_currency/self.base_period,
            doc="Salary costs - based on aggregate captial costs")
        self.benefits_cost = pyo.Var(
            initialize=0,
            units=self.base_currency/self.base_period,
            doc="Benefits costs - based on percentage of salary costs")
        self.maintenance_cost = pyo.Var(
            initialize=0,
            units=self.base_currency/self.base_period,
            doc="Maintenance costs - based on aggregate captial costs")
        self.laboratory_cost = pyo.Var(
            initialize=0,
            units=self.base_currency/self.base_period,
            doc="Laboratory costs - based on aggregate captial costs")
        self.insurance_and_taxes_cost = pyo.Var(
            initialize=0,
            units=self.base_currency/self.base_period,
            doc="Insurance and taxes costs - based on aggregate captial costs")
        self.total_fixed_operating_cost = pyo.Var(
            initialize=0,
            units=self.base_currency/self.base_period,
            doc="Total fixed operating costs")

        self.salary_cost_constraint = pyo.Constraint(
            expr=self.salary_cost ==
            self.aggregate_capital_cost*self.salaries_percent_FCI)
        self.benefits_cost_constraint = pyo.Constraint(
            expr=self.benefits_cost ==
            self.salary_cost*self.benefit_percent_of_salary)
        self.maintenance_cost_constraint = pyo.Constraint(
            expr=self.maintenance_cost ==
            self.aggregate_capital_cost*self.maintenance_costs_percent_FCI)
        self.laboratory_cost_constraint = pyo.Constraint(
            expr=self.laboratory_cost ==
            self.aggregate_capital_cost*self.laboratory_fees_percent_FCI)
        self.insurance_and_taxes_cost_constraint = pyo.Constraint(
            expr=self.insurance_and_taxes_cost ==
            self.aggregate_capital_cost*self.insurance_and_taxes_percent_FCI)

        self.total_fixed_operating_cost_constraint = pyo.Constraint(
            expr=self.total_fixed_operating_cost ==
            self.aggregate_fixed_operating_cost +
            self.salary_cost +
            self.benefits_cost +
            self.maintenance_cost +
            self.laboratory_cost +
            self.insurance_and_taxes_cost)

        # Other variable costs
        self.total_variable_operating_cost = pyo.Expression(
            expr=self.aggregate_variable_operating_cost +
            sum(self.aggregate_flow_costs[f] for f in self.flow_types),
            doc="Total variable operating cost of process per operating period")

        self.total_operating_cost = pyo.Expression(
            expr=(self.total_fixed_operating_cost +
                  self.total_variable_operating_cost),
            doc="Total operating cost of process per operating period")

    def initialize_build(self):
        """
        Basic initialization for flowsheet level quantities
        """
        calculate_variable_from_constraint(
            self.land_cost, self.land_cost_constraint)
        calculate_variable_from_constraint(
            self.working_capital, self.working_capital_constraint)
        calculate_variable_from_constraint(
            self.total_capital_cost, self.total_capital_cost_constraint)

        calculate_variable_from_constraint(
            self.salary_cost, self.salary_cost_constraint)
        calculate_variable_from_constraint(
            self.benefits_cost, self.benefits_cost_constraint)
        calculate_variable_from_constraint(
            self.maintenance_cost, self.maintenance_cost_constraint)
        calculate_variable_from_constraint(
            self.laboratory_cost, self.laboratory_cost_constraint)
        calculate_variable_from_constraint(
            self.insurance_and_taxes_cost,
            self.insurance_and_taxes_cost_constraint)

        calculate_variable_from_constraint(
            self.total_fixed_operating_cost,
            self.total_fixed_operating_cost_constraint)

    def add_LCOW(self, flow_rate):
        """
        Add Levelized Cost of Water (LCOW) to costing block.

        Args:
            flow_rate - flow rate of water (volumetric) to be used in
                        calculating LCOW
        """
        self.LCOW = pyo.Expression(
            expr=(self.total_capital_cost*self.capital_recovery_factor +
                  self.total_operating_cost) /
                 (pyo.units.convert(
                     flow_rate,
                     to_units=pyo.units.m**3/self.base_period) *
                  self.utilization_factor),
            doc='Levelized Cost of Water')

    def add_electricity_intensity(self, flow_rate):
        """
        Add calculation of overall electricity intensity to costing block.

        Args:
            flow_rate - flow rate of water (volumetric) to be used in
                        calculating electricity intensity
        """
        self.electricity_intensity = pyo.Expression(
            expr=pyo.units.convert(
                self.aggregate_flow_electricity / flow_rate,
                to_units=pyo.units.kWh/pyo.units.m**3),
            doc='Overall electricity intensity')

    # -------------------------------------------------------------------------
    # Unit operation costing methods
    def cost_power_law_flow(blk):
        """
        General method for costing equipment based on power law form. This is
        the most common costing form for zero-order models.

        CapCost = A*(F/Fref)**B

        This method also registers electricity demand as a costed flow (if
        present in the unit operation model).
        """
        t0 = blk.flowsheet().time.first()

        # Get parameter dict from database
        parameter_dict = \
            blk.unit_model.config.database.get_unit_operation_parameters(
                blk.unit_model._tech_type,
                subtype=blk.unit_model.config.process_subtype)

        # Get costing parameter sub-block for this technology
        A, B, state_ref = _get_tech_parameters(
            blk,
            parameter_dict,
            blk.unit_model.config.process_subtype,
            ["capital_a_parameter", "capital_b_parameter", "reference_state"])

        # Get state block for flow bases
        basis = parameter_dict["capital_cost"]["basis"]
        try:
            sblock = blk.unit_model.properties_in[t0]
        except AttributeError:
            # Pass-through case
            sblock = blk.unit_model.properties[t0]

        if basis == "flow_vol":
            state = sblock.flow_vol
            sizing_term = state/state_ref
        elif basis == "flow_mass":
            state = sum(sblock.flow_mass_comp[j]
                        for j in sblock.component_list)
            sizing_term = state/state_ref
        else:
            raise ValueError(
                f"{blk.name} - unrecognized basis in parameter "
                f"declaration: {basis}.")

        # Determine if a costing factor is required
        factor = parameter_dict["capital_cost"]["cost_factor"]

        # Call general power law costing method
        ZeroOrderCostingData._general_power_law_form(
            blk, A, B, sizing_term, factor)

        # Register flows
        blk.config.flowsheet_costing_block.cost_flow(
            blk.unit_model.electricity[t0], "electricity")

    def cost_brine_concentrator(blk):
        """
        General method for costing brine concentration processes. Capital cost
        is based on the volumetirc flowrate and TDS of the incoming stream and
        the water recovery.

        This method also registers the electricity demand as a costed flow.
        """
        t0 = blk.flowsheet().time.first()
        inlet_state = blk.unit_model.properties_in[t0]

        # Get parameter dict from database
        parameter_dict = \
            blk.unit_model.config.database.get_unit_operation_parameters(
                blk.unit_model._tech_type,
                subtype=blk.unit_model.config.process_subtype)

        # Get costing parameter sub-block for this technology
        A, B, C, D = _get_tech_parameters(
            blk,
            parameter_dict,
            blk.unit_model.config.process_subtype,
            ["capital_a_parameter",
             "capital_b_parameter",
             "capital_c_parameter",
             "capital_d_parameter"])

        # Determine if a costing factor is required
        factor = parameter_dict["capital_cost"]["cost_factor"]

        # Add cost variable and constraint
        blk.capital_cost = pyo.Var(
            initialize=1,
            units=blk.config.flowsheet_costing_block.base_currency,
            bounds=(0, None),
            doc="Capital cost of unit operation")

        expr = (
            pyo.units.convert(
                A,
                to_units=blk.config.flowsheet_costing_block.base_currency) +
            pyo.units.convert(
                B*inlet_state.conc_mass_comp["tds"],
                to_units=blk.config.flowsheet_costing_block.base_currency) +
            pyo.units.convert(
                C*blk.unit_model.recovery_frac_mass_H2O[t0],
                to_units=blk.config.flowsheet_costing_block.base_currency) +
            pyo.units.convert(
                D*inlet_state.flow_vol,
                to_units=blk.config.flowsheet_costing_block.base_currency))

        if factor == "TPEC":
            expr *= blk.config.flowsheet_costing_block.TPEC
        elif factor == "TIC":
            expr *= blk.config.flowsheet_costing_block.TIC

        blk.capital_cost_constraint = pyo.Constraint(
            expr=blk.capital_cost == expr)

        # Register flows
        blk.config.flowsheet_costing_block.cost_flow(
            blk.unit_model.electricity[t0], "electricity")

    def cost_chemical_addition(blk):
        """
        General method for costing chemical addition processes. Capital cost is
        based on the mass flow rate of chemical added.

        This method also registers the chemical flow and electricity demand as
        costed flows.
        """
        chem_name = blk.unit_model.config.process_subtype

        t0 = blk.flowsheet().time.first()
        chem_flow_mass = (blk.unit_model.chemical_dosage[t0] *
                          blk.unit_model.properties[t0].flow_vol /
                          blk.unit_model.ratio_in_solution)
        sizing_term = (blk.unit_model.chemical_flow_vol[t0] /
                       (pyo.units.gal/pyo.units.day))

        # Get parameter dict from database
        parameter_dict = \
            blk.unit_model.config.database.get_unit_operation_parameters(
                blk.unit_model._tech_type,
                subtype=blk.unit_model.config.process_subtype)

        # Get costing parameter sub-block for this technology
        A, B = _get_tech_parameters(
            blk,
            parameter_dict,
            blk.unit_model.config.process_subtype,
            ["capital_a_parameter", "capital_b_parameter"])

        # Determine if a costing factor is required
        factor = parameter_dict["capital_cost"]["cost_factor"]

        # Call general power law costing method
        ZeroOrderCostingData._general_power_law_form(
            blk, A, B, sizing_term, factor)

        # Register flows
        blk.config.flowsheet_costing_block.cost_flow(
            blk.unit_model.electricity[t0], "electricity")
        blk.config.flowsheet_costing_block.cost_flow(
            chem_flow_mass, chem_name)

    def cost_chlorination(blk):
        """
        General method for costing chlorination units. Capital cost is based on
        the both inlet flow and dosage of chlorine.
        """
        t0 = blk.flowsheet().time.first()
        chem_flow_mass = (blk.unit_model.chlorine_dose[t0] *
                          blk.unit_model.properties_in[t0].flow_vol)

        # Get parameter dict from database
        parameter_dict = \
            blk.unit_model.config.database.get_unit_operation_parameters(
                blk.unit_model._tech_type,
                subtype=blk.unit_model.config.process_subtype)

        # Get costing parameter sub-block for this technology
        A, B, C = _get_tech_parameters(
            blk,
            parameter_dict,
            blk.unit_model.config.process_subtype,
            ["capital_a_parameter",
             "capital_b_parameter",
             "capital_c_parameter"])

        # Determine if a costing factor is required
        factor = parameter_dict["capital_cost"]["cost_factor"]

        # Add cost variable and constraint
        blk.capital_cost = pyo.Var(
            initialize=1,
            units=blk.config.flowsheet_costing_block.base_currency,
            bounds=(0, None),
            doc="Capital cost of unit operation")

        ln_Q = pyo.log(pyo.units.convert(
            blk.unit_model.properties_in[t0].flow_vol /
            (pyo.units.m**3/pyo.units.hour),
            to_units=pyo.units.dimensionless))
        ln_D = pyo.log(pyo.units.convert(
            blk.unit_model.chlorine_dose[t0] / (pyo.units.mg/pyo.units.liter),
            to_units=pyo.units.dimensionless))

        expr = pyo.units.convert(
            A*ln_Q + B*ln_D + C*ln_Q*ln_D,
            to_units=blk.config.flowsheet_costing_block.base_currency)

        if factor == "TPEC":
            expr *= blk.config.flowsheet_costing_block.TPEC
        elif factor == "TIC":
            expr *= blk.config.flowsheet_costing_block.TIC

        blk.capital_cost_constraint = pyo.Constraint(
            expr=blk.capital_cost == expr)

        # Register flows
        blk.config.flowsheet_costing_block.cost_flow(
            blk.unit_model.electricity[t0], "electricity")
        blk.config.flowsheet_costing_block.cost_flow(
            chem_flow_mass, "chlorine")

    def cost_sedimentation(blk):
        """
        General method for costing sedimentaion processes. Capital cost is
        based on the surface area of the basin.
        """
        t0 = blk.flowsheet().time.first()
        sizing_term = (blk.unit_model.basin_surface_area[t0] /
                       pyo.units.foot**2)

        # Get parameter dict from database
        parameter_dict = \
            blk.unit_model.config.database.get_unit_operation_parameters(
                blk.unit_model._tech_type,
                subtype=blk.unit_model.config.process_subtype)

        # Get costing parameter sub-block for this technology
        A, B = _get_tech_parameters(
            blk,
            parameter_dict,
            blk.unit_model.config.process_subtype,
            ["capital_a_parameter", "capital_b_parameter"])

        # Determine if a costing factor is required
        factor = parameter_dict["capital_cost"]["cost_factor"]

        # Call general power law costing method
        ZeroOrderCostingData._general_power_law_form(
            blk, A, B, sizing_term, factor)

        # Register flows
        blk.config.flowsheet_costing_block.cost_flow(
            blk.unit_model.electricity[t0], "electricity")

    def cost_storage_tank(blk):
        """
        General method for costing storage tanks. Capital cost is based on the
        volume of the tank.
        """
        t0 = blk.flowsheet().time.first()
        sizing_term = (blk.unit_model.tank_volume[t0] / pyo.units.m**3)

        # Get parameter dict from database
        parameter_dict = \
            blk.unit_model.config.database.get_unit_operation_parameters(
                blk.unit_model._tech_type,
                subtype=blk.unit_model.config.process_subtype)

        # Get costing parameter sub-block for this technology
        A, B = _get_tech_parameters(
            blk,
            parameter_dict,
            blk.unit_model.config.process_subtype,
            ["capital_a_parameter", "capital_b_parameter"])

        # Determine if a costing factor is required
        factor = parameter_dict["capital_cost"]["cost_factor"]

        # Call general power law costing method
        ZeroOrderCostingData._general_power_law_form(
            blk, A, B, sizing_term, factor)

    def cost_ozonation(blk):
        """
        General method for costing ozone addition. Capital cost is
        based on the inlet flowrate and dosage of ozone.
        """
        t0 = blk.flowsheet().time.first()

        # Get parameter dict from database
        parameter_dict = \
            blk.unit_model.config.database.get_unit_operation_parameters(
                blk.unit_model._tech_type,
                subtype=blk.unit_model.config.process_subtype)

        # Get costing parameter sub-block for this technology
        A, B, C, D = _get_tech_parameters(
            blk,
            parameter_dict,
            blk.unit_model.config.process_subtype,
            ["ozone_capital_a_parameter",
             "ozone_capital_b_parameter",
             "ozone_capital_c_parameter",
             "ozone_capital_d_parameter"])
        # Get costing term for ozone addition
        expr = ZeroOrderCostingData._get_ozone_capital_cost(blk, A, B, C, D)
        # Determine if a costing factor is required
        factor = parameter_dict["capital_cost"]["cost_factor"]
        if factor == "TPEC":
            expr *= blk.config.flowsheet_costing_block.TPEC
        elif factor == "TIC":
            expr *= blk.config.flowsheet_costing_block.TIC

        # Add cost variable
        blk.capital_cost = pyo.Var(
            initialize=1,
            units=blk.config.flowsheet_costing_block.base_currency,
            bounds=(0, None),
            doc="Capital cost of unit operation")

        blk.capital_cost_constraint = pyo.Constraint(
            expr=blk.capital_cost == expr)

        # Register flows
        blk.config.flowsheet_costing_block.cost_flow(
            blk.unit_model.electricity[t0], "electricity")

    def cost_ozonation_aop(blk):
        """
        General method for costing ozonation with AOP. Capital cost is
        based on the inlet flowrate, dosage of ozone and flow rate of H2O2.
        """
        t0 = blk.flowsheet().time.first()

        # Get parameter dict from database
        parameter_dict = \
            blk.unit_model.config.database.get_unit_operation_parameters(
                blk.unit_model._tech_type,
                subtype=blk.unit_model.config.process_subtype)

        # Get costing parameter sub-block for this technology
        A, B, C, D, E, F = _get_tech_parameters(
            blk,
            parameter_dict,
            blk.unit_model.config.process_subtype,
            ["ozone_capital_a_parameter",
             "ozone_capital_b_parameter",
             "ozone_capital_c_parameter",
             "ozone_capital_d_parameter",
             "aop_capital_a_parameter",
             "aop_capital_b_parameter"])

        # Add cost variable
        blk.capital_cost = pyo.Var(
            initialize=1,
            units=blk.config.flowsheet_costing_block.base_currency,
            bounds=(0, None),
            doc="Capital cost of unit operation")

        # Get costing term for ozone addition
        expr = ZeroOrderCostingData._get_ozone_capital_cost(blk, A, B, C, D)

        # Add costing term for AOP addition
        expr += ZeroOrderCostingData._get_aop_capital_cost(blk, E, F)

        blk.capital_cost_constraint = pyo.Constraint(
            expr=blk.capital_cost == expr)

        # Register flows
        blk.config.flowsheet_costing_block.cost_flow(
            blk.unit_model.electricity[t0], "electricity")
        blk.config.flowsheet_costing_block.cost_flow(
            blk.unit_model.chemical_flow_mass[t0], "hydrogen_peroxide")

    def cost_uv(blk):
        """
        General method for costing UV reactor units. Capital cost is based on
        the inlet flow, UV reduced equivalent dosage, and UV transmittance at the inlet.
        """
        t0 = blk.flowsheet().time.first()
        # Add cost variable and constraint
        blk.capital_cost = pyo.Var(
            initialize=1,
            units=blk.config.flowsheet_costing_block.base_currency,
            bounds=(0, None),
            doc="Capital cost of unit operation")

        # Get parameter dict from database
        parameter_dict = \
            blk.unit_model.config.database.get_unit_operation_parameters(
                blk.unit_model._tech_type,
                subtype=blk.unit_model.config.process_subtype)

        # Get costing parameter sub-block for this technology
        A, B, C, D = _get_tech_parameters(
            blk,
            parameter_dict,
            blk.unit_model.config.process_subtype,
            ["uv_capital_a_parameter",
             "uv_capital_b_parameter",
             "uv_capital_c_parameter",
             "uv_capital_d_parameter"])

        expr = ZeroOrderCostingData._get_uv_capital_cost(blk, A, B, C, D)

        # Determine if a costing factor is required
        factor = parameter_dict["capital_cost"]["cost_factor"]

        if factor == "TPEC":
            expr *= blk.config.flowsheet_costing_block.TPEC
        elif factor == "TIC":
            expr *= blk.config.flowsheet_costing_block.TIC

        blk.capital_cost_constraint = pyo.Constraint(
            expr=blk.capital_cost == expr)

        # Register flows
        blk.config.flowsheet_costing_block.cost_flow(
            blk.unit_model.electricity[t0], "electricity")

    def cost_uv_aop(blk):
        t0 = blk.flowsheet().time.first()

        # Add cost variable and constraint
        blk.capital_cost = pyo.Var(
            initialize=1,
            units=blk.config.flowsheet_costing_block.base_currency,
            bounds=(0, None),
            doc="Capital cost of unit operation")
        # Get parameter dict from database
        parameter_dict = \
            blk.unit_model.config.database.get_unit_operation_parameters(
                blk.unit_model._tech_type,
                subtype=blk.unit_model.config.process_subtype)

        # Get costing parameter sub-block for this technology
        A, B, C, D, E, F = _get_tech_parameters(
            blk,
            parameter_dict,
            blk.unit_model.config.process_subtype,
            ["uv_capital_a_parameter",
             "uv_capital_b_parameter",
             "uv_capital_c_parameter",
             "uv_capital_d_parameter",
             "aop_capital_a_parameter",
             "aop_capital_b_parameter"])

        expr = ZeroOrderCostingData._get_uv_capital_cost(blk, A, B, C, D)
        expr += ZeroOrderCostingData._get_aop_capital_cost(blk, E, F)

        # Determine if a costing factor is required
        factor = parameter_dict["capital_cost"]["cost_factor"]
        if factor == "TPEC":
            expr *= blk.config.flowsheet_costing_block.TPEC
        elif factor == "TIC":
            expr *= blk.config.flowsheet_costing_block.TIC

        blk.capital_cost_constraint = pyo.Constraint(
            expr=blk.capital_cost == expr)

        # Register flows
        blk.config.flowsheet_costing_block.cost_flow(
            blk.unit_model.electricity[t0], "electricity")

        #TODO: Check whether chemical flow cost was accounted for originally and
        # if should be in case study verification
        blk.config.flowsheet_costing_block.cost_flow(
            blk.unit_model.chemical_flow_mass[t0], "hydrogen_peroxide")

    def _get_ozone_capital_cost(blk, A, B, C, D):
        """
        Generate expressions for capital cost of ozonation system.
        """
        t0 = blk.flowsheet().time.first()

        ln_Q = pyo.log(pyo.units.convert(
                blk.unit_model.properties_in[t0].flow_vol /
                (pyo.units.m**3/pyo.units.hour),
                to_units=pyo.units.dimensionless))
        dosage = pyo.units.convert(
            blk.unit_model.ozone_consumption[t0] /
            (pyo.units.mg/pyo.units.liter),
            to_units=pyo.units.dimensionless)

        expr = pyo.units.convert(
            A + B*dosage + C*ln_Q + D*dosage*ln_Q,
            to_units=blk.config.flowsheet_costing_block.base_currency)

        return expr

    def _get_uv_capital_cost(blk, A, B, C, D):
        """
        Generate expression for capital cost of UV reactor.
        """
        t0 = blk.flowsheet().time.first()

        Q = pyo.units.convert(
                pyo.units.convert(blk.unit_model.properties_in[t0].flow_vol,
                                  to_units=pyo.units.Mgallons/pyo.units.day)
                / (pyo.units.Mgallons/pyo.units.day),
                to_units=pyo.units.dimensionless)

        uv_dose = pyo.units.convert(
            blk.unit_model.uv_reduced_equivalent_dose[t0] / (pyo.units.mJ / pyo.units.cm ** 2),
            to_units=pyo.units.dimensionless)

        uvt_in = blk.unit_model.uv_transmittance_in[t0]

        expr = pyo.units.convert(
            A * Q + B * uv_dose * Q + C * (Q * uvt_in) ** 7 + D * uv_dose * Q * uvt_in,
            to_units=blk.config.flowsheet_costing_block.base_currency)

        return expr

    def _get_aop_capital_cost(blk, A, B):
        """
        Generate expression for capital cost due to AOP addition.
        """
        t0 = blk.flowsheet().time.first()

        chemical_flow_mass = pyo.units.convert(blk.unit_model.chemical_flow_mass[t0],
                                               to_units=pyo.units.lb/pyo.units.day)
        expr = pyo.units.convert(A
                                 * pyo.units.convert(chemical_flow_mass
                                                     / (pyo.units.lb/pyo.units.day),
                                                     to_units=pyo.units.dimensionless) ** B,
                                 to_units=blk.config.flowsheet_costing_block.base_currency)

        return expr

    def _general_power_law_form(blk, A, B, sizing_term, factor=None):
        """
        General method for building power law costing expressions.
        """
        blk.capital_cost = pyo.Var(
            initialize=1,
            units=blk.config.flowsheet_costing_block.base_currency,
            bounds=(0, None),
            doc="Capital cost of unit operation")

        expr = pyo.units.convert(
            A * pyo.units.convert(sizing_term,
                                  to_units=pyo.units.dimensionless) ** B,
            to_units=blk.config.flowsheet_costing_block.base_currency)

        if factor == "TPEC":
            expr *= blk.config.flowsheet_costing_block.TPEC
        elif factor == "TIC":
            expr *= blk.config.flowsheet_costing_block.TIC

        blk.capital_cost_constraint = pyo.Constraint(
            expr=blk.capital_cost == expr)
    # -------------------------------------------------------------------------
    # Map costing methods to unit model classes
    unit_mapping = {ZeroOrderBase: cost_power_law_flow,
                    BrineConcentratorZO: cost_brine_concentrator,
                    ChemicalAdditionZO: cost_chemical_addition,
                    ChlorinationZO: cost_chlorination,
<<<<<<< HEAD
                    OzoneZO: cost_ozonation,
                    OzoneAOPZO: cost_ozonation_aop,
                    StorageTankZO: cost_storage_tank,
                    UVZO: cost_uv,
                    UVAOPZO: cost_uv_aop
                    }
=======
                    SedimentationZO: cost_sedimentation,
                    StorageTankZO: cost_storage_tank}
>>>>>>> 99e1f906


def _get_tech_parameters(blk, parameter_dict, subtype, param_list):
    """
    First, need to check to see if a Block with parameters for this technology
    exists.
    Second, to handle technology subtypes all parameters need to be indexed by
    subtype. We will dynamically add subtypes to the indexing set and Vars as
    required.
    """
    # Check to see in parameter Block already exists
    try:
        # Try to get parameter Block from costing package
        pblock = getattr(blk.config.flowsheet_costing_block,
                         blk.unit_model._tech_type)
    except AttributeError:
        # Parameter Block for this technology haven't been added yet, create
        pblock = pyo.Block()

        # Add block to FlowsheetCostingBlock
        blk.config.flowsheet_costing_block.add_component(
            blk.unit_model._tech_type, pblock)

        # Add subtype Set to Block
        pblock.subtype_set = pyo.Set()

        # Add required Vars
        for p in param_list:
            try:
                vobj = pyo.Var(
                    pblock.subtype_set,
                    units=getattr(
                        pyo.units,
                        parameter_dict[
                            "capital_cost"][p]["units"]))
                pblock.add_component(p, vobj)
            except KeyError:
                raise KeyError("Error when trying to retrieve costing parameter"
                               " from {p} database. Please check the YAML "
                               "file for this technology for errors.")


    # Check to see if required subtype is in subtype_set
    vlist = []
    if subtype not in pblock.subtype_set:
        # Need to add subtype and set Vars
        pblock.subtype_set.add(subtype)

        # Set vars
        for p in param_list:
            vobj = getattr(pblock, p)
            vobj[subtype].fix(
                float(parameter_dict[
                    "capital_cost"][p]["value"]) *
                getattr(pyo.units,
                        parameter_dict[
                            "capital_cost"][p]["units"]))
            vlist.append(vobj[subtype])
    else:
        for p in param_list:
            vobj = getattr(pblock, p)
            vlist.append(vobj[subtype])

    return tuple(x for x in vlist)


def _load_case_study_definition(self):
    """
    Load data from case study definition file into a Python dict.

    If users did not provide a definition file as a config argument, the
    default definition from the WaterTap techno-economic database is used.
    """
    source_file = self.config.case_study_definition
    if source_file is None:
        source_file = os.path.join(
            os.path.dirname(os.path.abspath(__file__)),
            "..", "data", "techno_economic", "default_case_study.yaml")

    try:
        with open(source_file, "r") as f:
            lines = f.read()
            f.close()
    except OSError:
        raise OSError(
            "Could not find specified case study definition file. "
            "Please check the path provided.")

    return yaml.load(lines, yaml.Loader)<|MERGE_RESOLUTION|>--- conflicted
+++ resolved
@@ -26,15 +26,16 @@
 
 from watertap.core.zero_order_base import ZeroOrderBase
 from watertap.unit_models.zero_order import (
-<<<<<<< HEAD
-    ChemicalAdditionZO, ChlorinationZO, OzoneZO, OzoneAOPZO, StorageTankZO, UVZO, UVAOPZO)
-=======
-    BrineConcentratorZO,
-    ChemicalAdditionZO,
-    ChlorinationZO,
-    SedimentationZO,
-    StorageTankZO)
->>>>>>> 99e1f906
+  BrineConcentratorZO,
+  ChemicalAdditionZO,
+  ChlorinationZO,
+  OzoneZO,
+  OzoneAOPZO, 
+  SedimentationZO,
+  StorageTankZO
+  UVZO, 
+  UVAOPZO)
+
 
 
 global_params = ["plant_lifetime",
@@ -848,17 +849,13 @@
                     BrineConcentratorZO: cost_brine_concentrator,
                     ChemicalAdditionZO: cost_chemical_addition,
                     ChlorinationZO: cost_chlorination,
-<<<<<<< HEAD
                     OzoneZO: cost_ozonation,
                     OzoneAOPZO: cost_ozonation_aop,
-                    StorageTankZO: cost_storage_tank,
                     UVZO: cost_uv,
-                    UVAOPZO: cost_uv_aop
-                    }
-=======
+                    UVAOPZO: cost_uv_aop,
                     SedimentationZO: cost_sedimentation,
                     StorageTankZO: cost_storage_tank}
->>>>>>> 99e1f906
+
 
 
 def _get_tech_parameters(blk, parameter_dict, subtype, param_list):
