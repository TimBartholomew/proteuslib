--- conflicted
+++ resolved
@@ -20,8 +20,5 @@
 from .coag_and_floc_zo import CoagulationFlocculationZO
 from .uv_zo import UVZO
 from .uv_aop_zo import UVAOPZO
-<<<<<<< HEAD
 from .fixed_bed_zo import FixedBedZO
-=======
 from .ion_exchange_zo import IonExchangeZO
->>>>>>> 0ec97a49
